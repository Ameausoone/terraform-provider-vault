<% wrap_layout :inner do %>
    <% content_for :sidebar do %>
        <div class="docs-sidebar hidden-print affix-top" role="complementary">
            <ul class="nav docs-sidenav">
                <li<%= sidebar_current("docs-home") %>>
                    <a href="/docs/providers/index.html">All Providers</a>
                </li>

                <li<%= sidebar_current("docs-vault-index") %>>
                    <a href="/docs/providers/vault/index.html">Vault Provider</a>
                </li>

                <li<%= sidebar_current("docs-vault-datasource") %>>
                <a href="#">Data Sources</a>
                    <ul class="nav nav-visible">

                        <li<%= sidebar_current("docs-vault-datasource-aws-access-credentials") %>>
                            <a href="/docs/providers/vault/d/aws_access_credentials.html">vault_aws_access_credentials</a>
                        </li>

                        <li<%= sidebar_current("docs-vault-datasource-generic-secret") %>>
                            <a href="/docs/providers/vault/d/generic_secret.html">vault_generic_secret</a>
                        </li>

                    </ul>
                </li>

                <li<%= sidebar_current("docs-vault-resource") %>>
                    <a href="#">Resources</a>
                    <ul class="nav nav-visible">
                        <li<%= sidebar_current("docs-vault-resource-auth-backend") %>>
                            <a href="/docs/providers/vault/r/auth_backend.html">vault_auth_backend</a>
                        </li>

                        <li<%= sidebar_current("docs-vault-resource-aws-auth-backend-cert") %>>
                            <a href="/docs/providers/vault/r/aws_auth_backend_cert.html">vault_aws_auth_backend_cert</a>
                        </li>

                        <li<%= sidebar_current("docs-vault-resource-aws-auth-backend-client") %>>
                            <a href="/docs/providers/vault/r/aws_auth_backend_client.html">vault_aws_auth_backend_client</a>
                        </li>

                        <li<%= sidebar_current("docs-vault-resource-aws-auth-backend-login") %>>
                            <a href="/docs/providers/vault/r/aws_auth_backend_login.html">vault_aws_auth_backend_login</a>
                        </li>

                        <li<%= sidebar_current("docs-vault-resource-aws-auth-backend-role") %>>
                            <a href="/docs/providers/vault/r/aws_auth_backend_role.html">vault_aws_auth_backend_role</a>
                        </li>

                        <li<%= sidebar_current("docs-vault-resource-aws-auth-backend-sts-role") %>>
                          <a href="/docs/providers/vault/r/aws_auth_backend_sts_role.html">vault_aws_auth_backend_sts_role</a>
                        </li>

                        <li<%= sidebar_current("docs-vault-resource-aws-secret-backend") %>>
                            <a href="/docs/providers/vault/r/aws_secret_backend.html">vault_aws_secret_backend</a>
                        </li>

                        <li<%= sidebar_current("docs-vault-resource-aws-secret-backend-role") %>>
                            <a href="/docs/providers/vault/r/aws_secret_backend_role.html">vault_aws_secret_backend_role</a>
                        </li>

                        <li<%= sidebar_current("docs-vault-resource-database-secret-backend-connection") %>>
                            <a href="/docs/providers/vault/r/database_secret_backend_connection.html">vault_database_secret_backend_connection</a>
                        </li>

<<<<<<< HEAD
=======
                        <li<%= sidebar_current("docs-vault-resource-database-secret-backend-role") %>>
                            <a href="/docs/providers/vault/r/database_secret_backend_role.html">vault_database_secret_backend_role</a>
                        </li>

>>>>>>> 0969797b
                        <li<%= sidebar_current("docs-vault-resource-generic-secret") %>>
                            <a href="/docs/providers/vault/r/generic_secret.html">vault_generic_secret</a>
                        </li>

                        <li<%= sidebar_current("docs-vault-resource-mount") %>>
                            <a href="/docs/providers/vault/r/mount.html">vault_mount</a>
                        </li>

                        <li<%= sidebar_current("docs-vault-resource-policy") %>>
                            <a href="/docs/providers/vault/r/policy.html">vault_policy</a>
                        </li>

                    </ul>
                </li>

            </ul>
        </div>
    <% end %>

    <%= yield %>
<% end %><|MERGE_RESOLUTION|>--- conflicted
+++ resolved
@@ -64,13 +64,10 @@
                             <a href="/docs/providers/vault/r/database_secret_backend_connection.html">vault_database_secret_backend_connection</a>
                         </li>
 
-<<<<<<< HEAD
-=======
                         <li<%= sidebar_current("docs-vault-resource-database-secret-backend-role") %>>
                             <a href="/docs/providers/vault/r/database_secret_backend_role.html">vault_database_secret_backend_role</a>
                         </li>
-
->>>>>>> 0969797b
+                      
                         <li<%= sidebar_current("docs-vault-resource-generic-secret") %>>
                             <a href="/docs/providers/vault/r/generic_secret.html">vault_generic_secret</a>
                         </li>
